import os
import sys
import platform
from pathlib import Path
from typing import Tuple, Optional

try:
    from docx2pdf import convert
except ImportError:
    convert = None

try:
    from ..utils.logging_config import LoggerMixin
except ImportError:
    sys.path.insert(0, str(Path(__file__).parent.parent))
    from utils.logging_config import LoggerMixin

<<<<<<< HEAD
# CKDEV-NOTE: Import Linux-compatible converter
try:
    from .linux_pdf_converter import convert_docx_to_pdf_linux, is_linux
except ImportError:
    try:
        from linux_pdf_converter import convert_docx_to_pdf_linux, is_linux
    except ImportError:
        convert_docx_to_pdf_linux = None
=======
# CKDEV-NOTE: Import LibreOffice converter for Linux
try:
    from .simple_pdf_converter import convert_with_libreoffice, is_linux
except ImportError:
    try:
        from simple_pdf_converter import convert_with_libreoffice, is_linux
    except ImportError:
        convert_with_libreoffice = None
>>>>>>> 8c8d517a
        is_linux = lambda: False


class PDFConverter(LoggerMixin):
    """Conversor de DOCX para PDF com tratamento robusto de erros"""
    
    def __init__(self):
        super().__init__()
        self._validate_dependencies()
    
    def _validate_dependencies(self):
<<<<<<< HEAD
        # CKDEV-NOTE: Allow operation with any available converter
        if convert is None and convert_docx_to_pdf_linux is None:
            raise ImportError("No PDF converter available. Install LibreOffice or docx2pdf library. pip install docx2pdf python-docx reportlab")
=======
        # CKDEV-NOTE: Check for appropriate converter based on OS
        if is_linux():
            if convert_with_libreoffice is None:
                raise ImportError("LibreOffice converter not available for Linux")
        else:
            if convert is None:
                raise ImportError("docx2pdf library not found. Install with: pip install docx2pdf")
>>>>>>> 8c8d517a
    
    def convert_to_pdf(self, docx_path: str, pdf_path: Optional[str] = None) -> Tuple[bool, str, Optional[str]]:
        """
        Converter arquivo DOCX para PDF
        
        Args:
            docx_path: Caminho para o arquivo .docx
            pdf_path: Caminho de saída para o PDF (opcional)
        
        Returns:
            Tuple[bool, str, Optional[str]]: (sucesso, mensagem, caminho_do_pdf)
        """
        try:
            if not os.path.exists(docx_path):
                return False, f"Arquivo DOCX não encontrado: {docx_path}", None
            
            if not docx_path.lower().endswith('.docx'):
                return False, f"Arquivo deve ter extensão .docx: {docx_path}", None
            
            if pdf_path is None:
                pdf_path = self._generate_pdf_path(docx_path)
            
            output_dir = os.path.dirname(pdf_path)
            if output_dir and not os.path.exists(output_dir):
                os.makedirs(output_dir, exist_ok=True)
            
            self.logger.info(f"Converting {docx_path} to {pdf_path}")
            
<<<<<<< HEAD
            # CKDEV-NOTE: Try cross-platform converter first (LibreOffice + ReportLab)
            if convert_docx_to_pdf_linux:
                self.logger.info("Using cross-platform PDF converter (LibreOffice/ReportLab)")
                return convert_docx_to_pdf_linux(docx_path, pdf_path)
            
            # CKDEV-NOTE: Fall back to docx2pdf if available (Windows only)
            if convert is not None:
                self.logger.info("Using Windows-specific docx2pdf converter")
                try:
                    convert(docx_path, pdf_path)
                    
                    if os.path.exists(pdf_path) and os.path.getsize(pdf_path) > 0:
                        self.logger.info(f"PDF created successfully: {pdf_path}")
                        return True, f"PDF gerado com sucesso: {os.path.basename(pdf_path)}", pdf_path
                    else:
                        return False, "PDF foi criado mas parece estar vazio ou corrompido", None
                        
                except Exception as convert_error:
                    # CKDEV-NOTE: Verificar se é um erro específico do Windows/Word
                    error_str = str(convert_error).lower()
                    if "word" in error_str or "office" in error_str or "com" in error_str:
                        self.logger.warning("Windows docx2pdf failed - MS Word not available")
                        return False, f"Erro de conversão: Microsoft Word não está disponível. Instale LibreOffice para conversão alternativa.", None
                    elif "permission" in error_str or "access" in error_str:
                        return False, f"Erro de permissão: Verifique se o arquivo não está aberto em outro programa. Erro: {convert_error}", None
                    else:
                        return False, f"Erro na conversão para PDF: {convert_error}", None
            
            # CKDEV-NOTE: No conversion methods available
            return False, "Nenhum método de conversão PDF disponível. Instale LibreOffice ou docx2pdf.", None
=======
            # CKDEV-NOTE: Use LibreOffice on Linux, docx2pdf on Windows
            if is_linux() and convert_with_libreoffice:
                self.logger.info("Using LibreOffice for PDF conversion (Linux)")
                return convert_with_libreoffice(docx_path, pdf_path)
            
            try:
                self.logger.info("Using docx2pdf for PDF conversion (Windows)")
                convert(docx_path, pdf_path)
                
                if os.path.exists(pdf_path) and os.path.getsize(pdf_path) > 0:
                    self.logger.info(f"PDF created successfully: {pdf_path}")
                    return True, f"PDF gerado com sucesso: {os.path.basename(pdf_path)}", pdf_path
                else:
                    return False, "PDF foi criado mas parece estar vazio ou corrompido", None
                    
            except Exception as convert_error:
                error_str = str(convert_error).lower()
                if "word" in error_str or "office" in error_str or "com" in error_str:
                    return False, f"Erro de conversão: Microsoft Word não está disponível ou não pode ser acessado. Erro: {convert_error}", None
                elif "permission" in error_str or "access" in error_str:
                    return False, f"Erro de permissão: Verifique se o arquivo não está aberto em outro programa. Erro: {convert_error}", None
                else:
                    return False, f"Erro na conversão para PDF: {convert_error}", None
>>>>>>> 8c8d517a
        
        except Exception as e:
            error_msg = f"Erro na conversão para PDF: {str(e)}"
            self.logger.error(error_msg)
            return False, error_msg, None
    
    def _generate_pdf_path(self, docx_path: str) -> str:
        docx_file = Path(docx_path)
        pdf_path = docx_file.with_suffix('.pdf')
        return str(pdf_path)
    
    @staticmethod
    def is_conversion_available() -> bool:
        return convert is not None or convert_docx_to_pdf_linux is not None


def convert_docx_to_pdf(docx_path: str, pdf_path: Optional[str] = None) -> Tuple[bool, str, Optional[str]]:
    """
    Função conveniente para conversão DOCX -> PDF
    
    Args:
        docx_path: Caminho para o arquivo .docx
        pdf_path: Caminho de saída para o PDF (opcional)
    
    Returns:
        Tuple[bool, str, Optional[str]]: (sucesso, mensagem, caminho_do_pdf)
    """
    converter = PDFConverter()
    return converter.convert_to_pdf(docx_path, pdf_path)<|MERGE_RESOLUTION|>--- conflicted
+++ resolved
@@ -15,17 +15,7 @@
     sys.path.insert(0, str(Path(__file__).parent.parent))
     from utils.logging_config import LoggerMixin
 
-<<<<<<< HEAD
-# CKDEV-NOTE: Import Linux-compatible converter
-try:
-    from .linux_pdf_converter import convert_docx_to_pdf_linux, is_linux
-except ImportError:
-    try:
-        from linux_pdf_converter import convert_docx_to_pdf_linux, is_linux
-    except ImportError:
-        convert_docx_to_pdf_linux = None
-=======
-# CKDEV-NOTE: Import LibreOffice converter for Linux
+# CKDEV-NOTE: Import both LibreOffice converters for cross-platform support
 try:
     from .simple_pdf_converter import convert_with_libreoffice, is_linux
 except ImportError:
@@ -33,8 +23,15 @@
         from simple_pdf_converter import convert_with_libreoffice, is_linux
     except ImportError:
         convert_with_libreoffice = None
->>>>>>> 8c8d517a
         is_linux = lambda: False
+
+try:
+    from .linux_pdf_converter import convert_docx_to_pdf_linux
+except ImportError:
+    try:
+        from linux_pdf_converter import convert_docx_to_pdf_linux
+    except ImportError:
+        convert_docx_to_pdf_linux = None
 
 
 class PDFConverter(LoggerMixin):
@@ -45,19 +42,13 @@
         self._validate_dependencies()
     
     def _validate_dependencies(self):
-<<<<<<< HEAD
-        # CKDEV-NOTE: Allow operation with any available converter
-        if convert is None and convert_docx_to_pdf_linux is None:
-            raise ImportError("No PDF converter available. Install LibreOffice or docx2pdf library. pip install docx2pdf python-docx reportlab")
-=======
-        # CKDEV-NOTE: Check for appropriate converter based on OS
+        # CKDEV-NOTE: Check for appropriate converter based on OS and available libraries
         if is_linux():
-            if convert_with_libreoffice is None:
-                raise ImportError("LibreOffice converter not available for Linux")
+            if convert_with_libreoffice is None and convert_docx_to_pdf_linux is None:
+                raise ImportError("No PDF converter available for Linux. Install LibreOffice or required libraries: pip install python-docx reportlab")
         else:
-            if convert is None:
-                raise ImportError("docx2pdf library not found. Install with: pip install docx2pdf")
->>>>>>> 8c8d517a
+            if convert is None and convert_docx_to_pdf_linux is None:
+                raise ImportError("No PDF converter available for Windows. Install: pip install docx2pdf")
     
     def convert_to_pdf(self, docx_path: str, pdf_path: Optional[str] = None) -> Tuple[bool, str, Optional[str]]:
         """
@@ -86,62 +77,48 @@
             
             self.logger.info(f"Converting {docx_path} to {pdf_path}")
             
-<<<<<<< HEAD
-            # CKDEV-NOTE: Try cross-platform converter first (LibreOffice + ReportLab)
-            if convert_docx_to_pdf_linux:
-                self.logger.info("Using cross-platform PDF converter (LibreOffice/ReportLab)")
-                return convert_docx_to_pdf_linux(docx_path, pdf_path)
-            
-            # CKDEV-NOTE: Fall back to docx2pdf if available (Windows only)
-            if convert is not None:
-                self.logger.info("Using Windows-specific docx2pdf converter")
-                try:
-                    convert(docx_path, pdf_path)
-                    
-                    if os.path.exists(pdf_path) and os.path.getsize(pdf_path) > 0:
-                        self.logger.info(f"PDF created successfully: {pdf_path}")
-                        return True, f"PDF gerado com sucesso: {os.path.basename(pdf_path)}", pdf_path
-                    else:
-                        return False, "PDF foi criado mas parece estar vazio ou corrompido", None
+            # CKDEV-NOTE: Priority order: OS-specific converter first, then cross-platform fallback
+            if is_linux():
+                # CKDEV-NOTE: Linux - try LibreOffice first, then cross-platform converter
+                if convert_with_libreoffice:
+                    self.logger.info("Using LibreOffice for PDF conversion (Linux)")
+                    return convert_with_libreoffice(docx_path, pdf_path)
+                elif convert_docx_to_pdf_linux:
+                    self.logger.info("Using cross-platform PDF converter (ReportLab)")
+                    return convert_docx_to_pdf_linux(docx_path, pdf_path)
+            else:
+                # CKDEV-NOTE: Windows - try docx2pdf first, then cross-platform converter
+                if convert is not None:
+                    self.logger.info("Using docx2pdf for PDF conversion (Windows)")
+                    try:
+                        convert(docx_path, pdf_path)
                         
-                except Exception as convert_error:
-                    # CKDEV-NOTE: Verificar se é um erro específico do Windows/Word
-                    error_str = str(convert_error).lower()
-                    if "word" in error_str or "office" in error_str or "com" in error_str:
-                        self.logger.warning("Windows docx2pdf failed - MS Word not available")
-                        return False, f"Erro de conversão: Microsoft Word não está disponível. Instale LibreOffice para conversão alternativa.", None
-                    elif "permission" in error_str or "access" in error_str:
-                        return False, f"Erro de permissão: Verifique se o arquivo não está aberto em outro programa. Erro: {convert_error}", None
-                    else:
-                        return False, f"Erro na conversão para PDF: {convert_error}", None
+                        if os.path.exists(pdf_path) and os.path.getsize(pdf_path) > 0:
+                            self.logger.info(f"PDF created successfully: {pdf_path}")
+                            return True, f"PDF gerado com sucesso: {os.path.basename(pdf_path)}", pdf_path
+                        else:
+                            return False, "PDF foi criado mas parece estar vazio ou corrompido", None
+                            
+                    except Exception as convert_error:
+                        error_str = str(convert_error).lower()
+                        if "word" in error_str or "office" in error_str or "com" in error_str:
+                            self.logger.warning("docx2pdf failed - MS Word not available, trying fallback")
+                            # CKDEV-NOTE: Try cross-platform converter as fallback
+                            if convert_docx_to_pdf_linux:
+                                return convert_docx_to_pdf_linux(docx_path, pdf_path)
+                            return False, f"Erro de conversão: Microsoft Word não está disponível. Instale LibreOffice para conversão alternativa.", None
+                        elif "permission" in error_str or "access" in error_str:
+                            return False, f"Erro de permissão: Verifique se o arquivo não está aberto em outro programa. Erro: {convert_error}", None
+                        else:
+                            return False, f"Erro na conversão para PDF: {convert_error}", None
+                
+                # CKDEV-NOTE: Try cross-platform converter if docx2pdf not available
+                elif convert_docx_to_pdf_linux:
+                    self.logger.info("Using cross-platform PDF converter (ReportLab)")
+                    return convert_docx_to_pdf_linux(docx_path, pdf_path)
             
             # CKDEV-NOTE: No conversion methods available
             return False, "Nenhum método de conversão PDF disponível. Instale LibreOffice ou docx2pdf.", None
-=======
-            # CKDEV-NOTE: Use LibreOffice on Linux, docx2pdf on Windows
-            if is_linux() and convert_with_libreoffice:
-                self.logger.info("Using LibreOffice for PDF conversion (Linux)")
-                return convert_with_libreoffice(docx_path, pdf_path)
-            
-            try:
-                self.logger.info("Using docx2pdf for PDF conversion (Windows)")
-                convert(docx_path, pdf_path)
-                
-                if os.path.exists(pdf_path) and os.path.getsize(pdf_path) > 0:
-                    self.logger.info(f"PDF created successfully: {pdf_path}")
-                    return True, f"PDF gerado com sucesso: {os.path.basename(pdf_path)}", pdf_path
-                else:
-                    return False, "PDF foi criado mas parece estar vazio ou corrompido", None
-                    
-            except Exception as convert_error:
-                error_str = str(convert_error).lower()
-                if "word" in error_str or "office" in error_str or "com" in error_str:
-                    return False, f"Erro de conversão: Microsoft Word não está disponível ou não pode ser acessado. Erro: {convert_error}", None
-                elif "permission" in error_str or "access" in error_str:
-                    return False, f"Erro de permissão: Verifique se o arquivo não está aberto em outro programa. Erro: {convert_error}", None
-                else:
-                    return False, f"Erro na conversão para PDF: {convert_error}", None
->>>>>>> 8c8d517a
         
         except Exception as e:
             error_msg = f"Erro na conversão para PDF: {str(e)}"
@@ -155,7 +132,7 @@
     
     @staticmethod
     def is_conversion_available() -> bool:
-        return convert is not None or convert_docx_to_pdf_linux is not None
+        return convert is not None or convert_docx_to_pdf_linux is not None or convert_with_libreoffice is not None
 
 
 def convert_docx_to_pdf(docx_path: str, pdf_path: Optional[str] = None) -> Tuple[bool, str, Optional[str]]:
